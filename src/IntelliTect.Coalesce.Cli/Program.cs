﻿using System;
using System.Collections.Generic;
using System.Diagnostics;
using System.IO;
using System.Linq;
using System.Reflection;
using System.Runtime.Versioning;
using System.Threading;
using System.Threading.Tasks;
using IntelliTect.Coalesce.CodeGeneration.Configuration;
using IntelliTect.Coalesce.CodeGeneration.Generation;
<<<<<<< HEAD
=======
using IntelliTect.Coalesce.CodeGeneration.Knockout.Generators;
using IntelliTect.Coalesce.CodeGeneration.Utilities;
>>>>>>> 7025683c
using McMaster.Extensions.CommandLineUtils;
using Microsoft.Extensions.Logging;
using Newtonsoft.Json;

// ReSharper disable UnassignedGetOnlyAutoProperty

namespace IntelliTect.Coalesce.Cli
{
    [HelpOption]
    public class Program
    {
        [Option(CommandOptionType.NoValue,
            Description = "Wait for a debugger to be attached before starting generation", LongName = "debug",
            ShortName = "d")]
        public bool Debug { get; }

        [Argument(0, "config", Description =
            "Path to a coalesce.json configuration file that will drive generation.  If not specified, it will search in current folder.")]
        public string ConfigFile { get; }

        [Option(CommandOptionType.SingleValue, ShortName = "v", LongName = "verbosity",
            Description = "Output verbosity. Options are Trace, Debug, Information, Warning, Error, Critical, None.")]
        // TODO: Change this type to be the Enum once Nate McMaster ships v2.2.0 of his library.
        public string LogLevelOption { get; }

        private static Task<int> Main(string[] args)
        {
            ApplicationTimer.Stopwatch.Start();
            return CommandLineApplication.ExecuteAsync<Program>(args);
        }

        private async Task<int> OnExecuteAsync(CommandLineApplication app)
        {
#if DEBUG
            if (Debug) WaitForDebugger();
#endif

            // Get the target framework (e.g. ".NETCoreApp,Version=v2.0") that Coalesce was compiled against.
            // I added this originally for debugging, but its kinda nice to show regardless.
            var attr = Assembly.GetEntryAssembly().GetCustomAttribute<TargetFrameworkAttribute>();

            // This reflects the version of the nuget package.
            string version = FileVersionInfo.GetVersionInfo(Assembly.GetExecutingAssembly().Location).ProductVersion;

            Console.WriteLine($"Starting Coalesce {version}, running under {attr.FrameworkName}");
            Console.WriteLine("https://github.com/IntelliTect/Coalesce");
            Console.WriteLine();


            string configFilePath = LocateConfigFile(ConfigFile);

            CoalesceConfiguration config;

            using (var reader = new StreamReader(configFilePath))
            using (var jsonReader = new JsonTextReader(reader))
            {
                var serializer = new JsonSerializer();
                config = serializer.Deserialize<CoalesceConfiguration>(jsonReader);
            }

<<<<<<< HEAD
            // Must go AFTER we load in the config file, since if the config file was a relative path, changing this ruins that.
            var desiredDirectory = Path.GetDirectoryName(configFilePath);
            if (!string.IsNullOrWhiteSpace(desiredDirectory))
            {
                // If we're already in the desired working directory, desiredDirectory will be String.Empty,
                // and an exception would be thrown. So, we check before calling this.
                Directory.SetCurrentDirectory(desiredDirectory);
            }

            Console.WriteLine(
                $"Working in '{Directory.GetCurrentDirectory()}', using '{Path.GetFileName(configFilePath)}'");
=======
            if (!Enum.TryParse(LogLevelOption, true, out LogLevel logLevel)) logLevel = LogLevel.Information;
>>>>>>> 7025683c

            if (!Enum.TryParse(LogLevelOption, true, out LogLevel logLevel)) logLevel = LogLevel.Information;

            // TODO: dynamic resolution of the specific generator.
            // For now, we hard-reference all of them and then try and match one of them.
            // This may ultimately be the best approach in the long run, since it lets us easily do partial matching as below:
            var rootGeneratorName = config.RootGenerator ?? "Knockout";
            var rootGenerators = new[]
            {
                typeof(CodeGeneration.Vue.Generators.VueSuite),
                typeof(CodeGeneration.Knockout.Generators.KnockoutSuite),
            };

            Type rootGenerator =
                   rootGenerators.FirstOrDefault(t => t.FullName == rootGeneratorName)
                ?? rootGenerators.FirstOrDefault(t => t.Name == rootGeneratorName)
                ?? rootGenerators.FirstOrDefault(t => t.FullName.Contains(rootGeneratorName));

            if (rootGenerator == null)
            {
                Console.Error.WriteLine($"Couldn't find a root generator that matches {rootGeneratorName}");
                Console.Error.WriteLine($"Valid root generators are: {string.Join(",", rootGenerators.Select(g => g.FullName))}");
                return -1;
            }

            var executor = new GenerationExecutor(config, logLevel);
            await executor.GenerateAsync(rootGenerator);

            if (!Debugger.IsAttached) return 0;
            Console.WriteLine("Press Enter to quit");
            Console.Read();

            return 0;
        }


        private static void WaitForDebugger()
        {
            Console.WriteLine($"Attach a debugger to processID: {Process.GetCurrentProcess().Id}. Waiting...");
            var waitStep = 10;
            for (var i = 60; i > 0; i -= waitStep)
            {
                if (Debugger.IsAttached)
                {
                    Console.WriteLine("Debugger attached.");
                    break;
                }

                Console.WriteLine($"Waiting {i}...");
                Thread.Sleep(1000 * waitStep);
            }
        }

        private static string LocateConfigFile(string explicitLocation)
        {
            if (!string.IsNullOrWhiteSpace(explicitLocation))
            {
                if (!File.Exists(explicitLocation))
                    throw new FileNotFoundException("Couldn't find Coalesce configuration file",
                        Path.GetFullPath(explicitLocation));
                return explicitLocation;
            }

            var curDirectory = new DirectoryInfo(Directory.GetCurrentDirectory());
            const string configFileName = "coalesce.json";
            while (curDirectory != null)
            {
                List<FileInfo> matchingFiles = curDirectory.EnumerateFiles(configFileName).ToList();
                if (matchingFiles.Any()) return matchingFiles.First().FullName;
                curDirectory = curDirectory.Parent;
            }

            throw new FileNotFoundException("Couldn't locate a coalesce.json configuration file");
        }
    }
}<|MERGE_RESOLUTION|>--- conflicted
+++ resolved
@@ -9,11 +9,7 @@
 using System.Threading.Tasks;
 using IntelliTect.Coalesce.CodeGeneration.Configuration;
 using IntelliTect.Coalesce.CodeGeneration.Generation;
-<<<<<<< HEAD
-=======
-using IntelliTect.Coalesce.CodeGeneration.Knockout.Generators;
 using IntelliTect.Coalesce.CodeGeneration.Utilities;
->>>>>>> 7025683c
 using McMaster.Extensions.CommandLineUtils;
 using Microsoft.Extensions.Logging;
 using Newtonsoft.Json;
@@ -74,7 +70,6 @@
                 config = serializer.Deserialize<CoalesceConfiguration>(jsonReader);
             }
 
-<<<<<<< HEAD
             // Must go AFTER we load in the config file, since if the config file was a relative path, changing this ruins that.
             var desiredDirectory = Path.GetDirectoryName(configFilePath);
             if (!string.IsNullOrWhiteSpace(desiredDirectory))
@@ -86,9 +81,6 @@
 
             Console.WriteLine(
                 $"Working in '{Directory.GetCurrentDirectory()}', using '{Path.GetFileName(configFilePath)}'");
-=======
-            if (!Enum.TryParse(LogLevelOption, true, out LogLevel logLevel)) logLevel = LogLevel.Information;
->>>>>>> 7025683c
 
             if (!Enum.TryParse(LogLevelOption, true, out LogLevel logLevel)) logLevel = LogLevel.Information;
 
