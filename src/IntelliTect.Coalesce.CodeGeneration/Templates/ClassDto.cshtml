--- conflicted
+++ resolved
@@ -36,7 +36,7 @@
 }
 @foreach (var ns in namespaces)
 {
-@:using @ns;
+    @:using @ns;
 }
 
 using static @(model.Namespace).@(model.Name);
@@ -45,12 +45,12 @@
 {
     public partial class @(model.Name)DtoGen : GeneratedDto<@(model.Name), @(model.Name)DtoGen>
         , IClassDto<@(model.Name), @(model.Name)DtoGen>
-    {
+        {
         public @(model.Name)DtoGen() { }
 
         @foreach (PropertyViewModel prop in model.Properties.Where(p => p.CanRead && p.HasViewModelProperty))
         {
-        @:public @prop.Type.NullableTypeForDto @prop.Name { get; set; }
+            @: public @prop.Type.NullableTypeForDto @prop.Name { get; set; }
         }
 
         // Create a new version of this object or use it from the lookup.
@@ -116,26 +116,5 @@
             }
         }
 
-<<<<<<< HEAD
-=======
-        public void SecurityTrim(ClaimsPrincipal user = null, string includes = null)
-        {
-            if (OnSecurityTrim(user, includes)) return;
-
-            // Applicable includes for @(model.Name)
-            @(model.DtoIncludesAsCS())
-
-            // Applicable excludes for @(model.Name)
-            @(model.DtoExcludesAsCS())
-
-            // Applicable roles for @(model.Name)
-            @(model.PropertyRolesAsCS())
-
-            @foreach (var prop in model.Properties.Where(p => p.CanRead && p.HasViewModelProperty))
-                {
-                @prop.ObjToDtoSecurityTrimmer()
-            }
-        }
->>>>>>> 4edad2da
-    }
+	}
 }