﻿using IntelliTect.Coalesce.CodeGeneration.Generation;
using IntelliTect.Coalesce.Models;
using IntelliTect.Coalesce.TypeDefinition;
using IntelliTect.Coalesce.Utilities;
using System;
using System.Collections.Generic;
using System.Linq;
using System.Threading.Tasks;

namespace IntelliTect.Coalesce.CodeGeneration.Api.BaseGenerators
{
    public abstract class ApiController : StringBuilderCSharpGenerator<ClassViewModel>
    {
        public ApiController(GeneratorServices services) : base(services)
        {
        }

        /// <summary>
        /// Writes the common set of namespaces used by API controllers.
        /// </summary>
        protected string WriteNamespaces(CSharpCodeBuilder b)
        {
            string namespaceName = Namespace;
            if (!string.IsNullOrWhiteSpace(AreaName))
            {
                namespaceName += "." + AreaName;
            }
            var namespaces = new[]
            {
                "IntelliTect.Coalesce",
                "IntelliTect.Coalesce.Api",
                "IntelliTect.Coalesce.Api.Controllers",
                "IntelliTect.Coalesce.Api.DataSources",
                "IntelliTect.Coalesce.Mapping",
                "IntelliTect.Coalesce.Mapping.IncludeTrees",
                "IntelliTect.Coalesce.Models",
                "IntelliTect.Coalesce.TypeDefinition",
                "Microsoft.AspNetCore.Authorization",
                "Microsoft.AspNetCore.Mvc",
                "Microsoft.AspNetCore.Http",
                "System",
                "System.Linq",
                "System.Collections.Generic",
                "System.ComponentModel.DataAnnotations",
                "System.Net",
                "System.Threading.Tasks",

                // This is the output namespace for the generated DTOs
                $"{namespaceName}.Models"
            };

            b.Line();
            foreach (var ns in namespaces.Where(n => !string.IsNullOrEmpty(n)).OrderBy(n => n))
            {
                b.Line($"using {ns};");
            }

            return namespaceName;
        }

        /// <summary>
        /// Writes the route attribute for an API controller.
        /// If the API controller has routing disabled, nothing will be written.
        /// </summary>
        protected void WriteControllerRouteAttribute(CSharpCodeBuilder b)
        {
            if (Model.ApiRouted)
            {
                if (!string.IsNullOrWhiteSpace(AreaName))
                {
                    b.Line($"[Route(\"{AreaName}/api/{Model.ApiRouteControllerPart}\")]");
                }
                else
                {
                    b.Line($"[Route(\"api/{Model.ApiRouteControllerPart}\")]");
                }
            }
        }

        public const string MethodResultVar = "methodResult";

        /// <summary>
        /// For a method invocation controller action, writes the actual invocation of the method.
        /// </summary>
        /// <param name="b">The CodeBuilder to write to</param>
        /// <param name="method">The method to be invoked</param>
        /// <param name="owningMember">
        /// The member on which to invoke the method. 
        /// This could be an variable holding an instance of a type, or a class reference if the method is static.
        /// </param>
        public void WriteMethodInvocation(CSharpCodeBuilder b, MethodViewModel method, string owningMember)
        {
            // Don't try to store the result in the variable if the method returns void.
            if (!method.ReturnType.IsVoid)
            {
                b.Append($"var {MethodResultVar} = ");
            }

            b.Line($"{owningMember}.{method.Name}({method.CsArguments});");
        }

        /// <summary>
        /// For a method invocation controller action, writes the block of code that 
        /// transforms the raw return result of the method into an object appropriate 
        /// for returning from the action and ultimately serialization to the client.
        /// </summary>
        /// <param name="b">The code builder to write to.</param>
        /// <param name="method">The method whose results need transforming.</param>
        public void WriteMethodResultProcessBlock(CSharpCodeBuilder b, MethodViewModel method)
        {
            var resultVar = MethodResultVar;
            var resultProp = "Object";
            var resultType = method.ResultType;

            // For methods that return ItemResult<> or ListResult<>, grab the core result data from the appropriate member.
            if (method.ReturnType.IsA(typeof(ItemResult<>)))
            {
                resultVar += ".Object";
            }
            else if (method.ReturnsListResult)
            {
                resultProp = "List";
                resultVar += ".List";
            }

            if (method.ReturnType.IsA<ApiResult>())
            {
                // For any ApiResult return type, pass it to our ApiResult ctor to grab the WasSuccessful and Message props.
                // For list results, this also copies paging information.
<<<<<<< HEAD
                b.Line($"var result = new {method.ApiActionReturnTypeDeclaration}(methodResult);");
            }
            else
            {
                b.Line($"var result = new {method.ApiActionReturnTypeDeclaration}();");
=======
                b.Line($"var result = new {method.ReturnTypeNameForApi}({MethodResultVar});");
            }
            else
            {
                // Return type isn't an ApiResult - just create a 'blank' object.
                b.Line($"var result = new {method.ReturnTypeNameForApi}();");
>>>>>>> 7025683c
            }

            if (resultType.IsVoid)
            {
                // If the result type is void, there's no methodResult to stick on our return object.
                // We'll just return the plain 'result' object.
            }
            else if (resultType.IsA<ApiResult>())
            {
                // If the resultType (not the ReturnType) is an API result, this means that the method is either:
                // 1) Returning exactly ApiResult and not a derived type of it. This is OK (I guess...); in this case, we can safely ignore because there is no Object on it to process.
                // 2) Returning an ItemResult<T> or ListResult<T> where T : ApiResult. This is bonkers. Don't do this.
            }
            else if (resultType.IsCollection)
            {
                if (resultType.PureType.HasClassViewModel && !resultType.PureType.ClassViewModel.IsDto)
                {
                    // Return type is a collection of models that need to be mapped to a DTO.
                    b.Line("var mappingContext = new MappingContext(User, \"\");");

                    // ToList the result (because it might be IQueryable - we need to execute the query before mapping)
                    b.Append($"result.{resultProp} = {resultVar}.ToList().Select(o => ");
                    b.Append($"Mapper.MapToDto<{resultType.PureType.ClassViewModel.FullyQualifiedName}, {resultType.PureType.ClassViewModel.DtoName}>");

                    // Only attempt to pull the include tree out of the result if the user actually typed their return type as an IQueryable.
                    var includeTreeForMapping = resultType.IsA<IQueryable>() 
                        ? $"includeTree ?? ({resultVar} as IQueryable)?.GetIncludeTree()" 
                        : "includeTree";

                    b.Append($"(o, mappingContext, {includeTreeForMapping})).ToList();");
                    b.Line();
                }
                else
                {
                    // Return type is a collection of primitives or IClassDtos.
                    // This ToList() may end up being redundant, but it is guaranteed to be safe.
                    // The minimum type required here that handles all cases is IList<T> (required by a ListResult<T> return type).
                    b.Line($"result.{resultProp} = {resultVar}.ToList();");
                }
            }
            else
            {
                if (resultType.HasClassViewModel && !resultType.ClassViewModel.IsDto)
                {
                    // Return type is a model that needs to be mapped to a DTO.
                    b.Line("var mappingContext = new MappingContext(User, \"\");");
                    b.Line($"result.{resultProp} = Mapper.MapToDto<{resultType.ClassViewModel.FullyQualifiedName}, {resultType.ClassViewModel.DtoName}>({resultVar}, mappingContext, includeTree);");
                }
                else
                {
                    // Return type is primitive or an IClassDto
                    b.Line($"result.{resultProp} = {resultVar};");
                }
            }

            b.Append("return result;");
        }
    }
}<|MERGE_RESOLUTION|>--- conflicted
+++ resolved
@@ -127,20 +127,12 @@
             {
                 // For any ApiResult return type, pass it to our ApiResult ctor to grab the WasSuccessful and Message props.
                 // For list results, this also copies paging information.
-<<<<<<< HEAD
-                b.Line($"var result = new {method.ApiActionReturnTypeDeclaration}(methodResult);");
-            }
-            else
-            {
-                b.Line($"var result = new {method.ApiActionReturnTypeDeclaration}();");
-=======
-                b.Line($"var result = new {method.ReturnTypeNameForApi}({MethodResultVar});");
+                b.Line($"var result = new {method.ApiActionReturnTypeDeclaration}({MethodResultVar});");
             }
             else
             {
                 // Return type isn't an ApiResult - just create a 'blank' object.
-                b.Line($"var result = new {method.ReturnTypeNameForApi}();");
->>>>>>> 7025683c
+                b.Line($"var result = new {method.ApiActionReturnTypeDeclaration}();");
             }
 
             if (resultType.IsVoid)
