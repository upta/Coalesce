﻿/// <binding AfterBuild='copy-files' ProjectOpened='default, copy-images' />
/*
This file in the main entry point for defining Gulp tasks and using Gulp plugins.
Click here to learn more. http://go.microsoft.com/fwlink/?LinkId=518007
*/

var gulp = require('gulp'),
    //debug = require('gulp-debug'),
    flatten = require('gulp-flatten'),
    sourcemaps = require('gulp-sourcemaps'),
    sass = require('gulp-sass'),
    typescriptCompiler = require('gulp-typescript'),
    rimraf = require('rimraf'),
    path = require('path'),
    shell = require('gulp-shell'),
    gutil = require('gulp-util'),
    rename = require('gulp-rename'),
    fs = require('fs'),
    exec = require('child_process').exec;

// Initialize directory paths.
var paths = {
    // Source Directory Paths
    bower: "./bower_components/",
    scripts: "Scripts/",
    styles: "Styles/",
    wwwroot: "./wwwroot/",
    images: "Images/"
};
// Destination Directory Paths
paths.css = paths.wwwroot + "/css/";
paths.fonts = paths.wwwroot + "/fonts/";
paths.img = paths.wwwroot + "/img/";
paths.js = paths.wwwroot + "/js/";
paths.lib = paths.wwwroot + "/lib/";

function getFolders(dir) {
    return fs.readdirSync(dir)
		.filter(function (file) {
		    return fs.statSync(path.join(dir, file)).isDirectory();
		});
}

gulp.task('clean-images', function (cb) {
    rimraf(paths.img, cb);
});

gulp.task("copy-images", ['clean-images'], function () {
    gulp.src(paths.images + '**/*.{png,jpg,ico}')
        .pipe(gulp.dest(paths.img));
});

gulp.task('img:watch', function () {
    gulp.watch(paths.images + '**/*.{png,jpg,ico}', ['copy-images']);
});

gulp.task("clean-lib", function (cb) {
    rimraf(paths.lib, cb);
});

gulp.task("copy-lib", ['clean-lib'], function () {
    var bower = {
        "bootstrap": "bootstrap/dist/**/bootstrap*.{js,map,css}",
        "bootstrap/fonts": "bootstrap/fonts/*.{,eot,svg,ttf,woff,woff2}",
        "jquery": "jquery/dist/jquery*.{js,map}",
        "font-awesome": "components-font-awesome/**/*.{css,otf,eot,svg,ttf,woff,woff2}",
        "simple-line-icons": "simple-line-icons/**/*.{css,otf,eot,svg,ttf,woff,woff2}",
        "uniform": "jquery.uniform/**/{jquery.uniform.js,uniform.default.css}",
        "bootstrap-switch": "bootstrap-switch/dist/**/*.{js,css}",
        "bootstrap-daterangepicker": "bootstrap-daterangepicker/*.{js,css}",
        "bootstrap-hover-dropdown": "bootstrap-hover-dropdown/bootstrap-hover-dropdown*.js",
        "counter-up": "counter-up/*.js",
        "waypoints": "waypoints/lib/jquery.waypoints.js",
        "morris": "morris.js/morris.{css,js}",
        "fullcalendar": "fullcalendar/dist/fullcalendar.{css,js}",
        "jqvmap": "jqvmap/jqvmap/**/j*.{css,js}",
        "moment": "moment/moment.js",
        "jquery-slimscroll": "jquery.slimscroll/jquery.*.js",
        "knockout": "knockout/dist/*.js",
        "knockout-validation": "knockout-validation/dist/*.js",
        "select2": "select2/dist/**/*.{css,js}",
        "bootstrap-datetimepicker": "eonasdan-bootstrap-datetimepicker/build/**/*.{css,js}",
    }

    for (var destinationDir in bower) {
        gulp.src(paths.bower + bower[destinationDir])
          .pipe(gulp.dest(paths.lib + destinationDir));
    }
});

gulp.task("copy-files", ['copy-lib', 'ts', 'copy-js']);

gulp.task("copy-js", function () {
    gulp.src(paths.scripts + "*.js")
        .pipe(gulp.dest(paths.js));
});

gulp.task('js:watch', function () {
    gulp.watch(paths.scripts + '/*.js', ['copy-js']);
});


gulp.task("sass", function () {
    //gulp.src([paths.styles + '/*.scss', 'Areas/*/Styles/*.scss'])
    // get the files from the root
    gulp.src(paths.styles + '/*.scss')
    .pipe(sass().on('error', sass.logError))
    .pipe(gulp.dest(paths.css));

    //// get the files from the areas
    //gulp.src('Areas/**/Styles/*.scss')
    //.pipe(sass().on('error', sass.logError))
    //    .pipe(flatten({ includeParents: 1 }))
    //    .pipe(rename(function(path) {
    //        var originalPath = path.dirname;
    //        path.dirname += '/css';
    //}))
    //.pipe(gulp.dest(paths.wwwroot));
});

gulp.task('sass:watch', function () {
    gulp.watch([paths.styles + '/*.scss'], ['sass']);
    //gulp.watch([paths.styles + '/*.scss', 'Areas/**/Styles/*.scss'], ['sass']);
});


gulp.task('ts', function () {
    // compile the intellitect code into an intellitect.js file
    var intellitectTypescriptProject = typescriptCompiler.createProject('tsconfig.json', { outFile: 'intellitect.js' });
    var intellitectResult = gulp.src([paths.scripts + '/Coalesce/intellitect*.ts', '!' + paths.scripts + '/*.d.ts'])
    .pipe(sourcemaps.init())
    .pipe(typescriptCompiler(intellitectTypescriptProject));

    intellitectResult.dts
        .pipe(gulp.dest(paths.js));

    intellitectResult.js
        .pipe(sourcemaps.write('.'))
        .pipe(gulp.dest(paths.js));

    // compile the root generated code into an app.js file
    var rootAppJsProject = typescriptCompiler.createProject('tsconfig.json', { outFile: 'app.js' });
    var rootApp = gulp.src([paths.scripts + '/Generated/{Ko,ko}*.ts', paths.scripts + '/Partials/{Ko,ko}*.ts', '!' + paths.scripts + '/*.d.ts'])
    .pipe(sourcemaps.init())
    .pipe(typescriptCompiler(rootAppJsProject));

    rootApp.dts
        .pipe(gulp.dest(paths.js));

    rootApp.js
        .pipe(sourcemaps.write('.'))
        .pipe(gulp.dest(paths.js));

    // compile the area generated code into an app.js file
    //var folders = getFolders('Areas');

    //folders.map(function (folder) {
    //    var areaAppJsProject = typescriptCompiler.createProject('tsconfig.json', { outFile: 'app.js' });
    //    var areaApp = gulp.src([path.join('Areas', folder, 'Scripts', '**/{Ko,ko}*.ts'), path.join('!Areas', folder, '**/*.d.ts')])
	//	.pipe(sourcemaps.init())
	//	.pipe(typescriptCompiler(areaAppJsProject));

    //    areaApp.dts
	//		.pipe(gulp.dest(path.join(paths.wwwroot, folder, 'js')));

    //    areaApp.js
	//		.pipe(sourcemaps.write('.'))
	//		.pipe(gulp.dest(path.join(paths.wwwroot, folder, 'js')));
    //});

    // now compile the root individual page files
    var individualFileTypescriptProject = typescriptCompiler.createProject('tsconfig.json')
    var individualTsResult = gulp.src([paths.scripts + '/*.ts', '!' + paths.scripts + '/{intellitect,Ko,ko}*.ts'])
    .pipe(sourcemaps.init())
    .pipe(typescriptCompiler(individualFileTypescriptProject));

    individualTsResult.dts.pipe(gulp.dest(paths.js));

    individualTsResult.js
    .pipe(sourcemaps.write('.'))
    .pipe(gulp.dest(paths.js));

    //// now compile the areas individual page files
    //var individualFileTypescriptProject = typescriptCompiler.createProject('tsconfig.json')
    //var individualTsResult = gulp.src(['Areas/**/Scripts/*.ts', '!Areas/**/Scripts/**/{intellitect,Ko,ko}*.ts'])
    //.pipe(sourcemaps.init())
    //.pipe(typescriptCompiler(individualFileTypescriptProject));

    //individualTsResult.dts.pipe(gulp.dest(paths.js));

    //individualTsResult.js
    //.pipe(sourcemaps.write('.'))
    //    .pipe(flatten({ includeParents: 1 }))
    //    .pipe(rename(function (path) {
    //        var originalPath = path.dirname;
    //        path.dirname += '/js';
    //    }))
    //    .pipe(gulp.dest(paths.wwwroot));
});

gulp.task("copy-ts", ['ts'], function () {
    gulp.src(paths.scripts + "*.{ts,js.map}")
        .pipe(gulp.dest(paths.js));
});

gulp.task('ts:watch', function () {
    gulp.watch([paths.scripts + '*.ts'], ['ts']);
    //gulp.watch([paths.scripts + '*.ts', 'Areas/**/Scripts/*.ts'], ['ts']);
});

gulp.task('watch', ['sass:watch', 'ts:watch', 'js:watch', 'img:watch'], function () {
});

gulp.task('default', ['copy-lib', 'sass', 'ts', 'watch'], function () {
});


var componentModelVersion = "1.1.0";
var codeGeneratorsMvcVersion = componentModelVersion;
var nlogExtensionsVersion = "1.1.0";

gulp.task('nuget:publish:ComponentModel',
    shell.task(['bower_components\\eonasdan-bootstrap-datetimepicker\\src\\nuget\\nuget ' +
        'push ' +
        '..\\..\\artifacts\\bin\\IntelliTect.Coalesce\\debug\\IntelliTect.Coalesce.' + componentModelVersion + '.nupkg ' +
        '536300da-5e23-433c-8f45-f84e9a225b4b ' +
        '-Source https://www.myget.org/F/intellitect-public/api/v2/package'])
);

gulp.task('nuget:publish:CodeGeneratorsMvc',
    shell.task(['bower_components\\eonasdan-bootstrap-datetimepicker\\src\\nuget\\nuget ' +
        'push ' +
        '..\\..\\artifacts\\bin\\IntelliTect.Coalesce.CodeGeneration\\debug\\IntelliTect.Coalesce.CodeGeneration.' + codeGeneratorsMvcVersion + '.nupkg ' +
        '536300da-5e23-433c-8f45-f84e9a225b4b ' +
        '-Source https://www.myget.org/F/intellitect-public/api/v2/package'])
);

gulp.task('nuget:publish:NLogExtensions',
    shell.task(['bower_components\\eonasdan-bootstrap-datetimepicker\\src\\nuget\\nuget ' +
        'push ' +
        '..\\..\\artifacts\\bin\\IntelliTect.NLog.Extensions\\debug\\IntelliTect.NLog.Extensions.' + nlogExtensionsVersion + '.nupkg ' +
        '536300da-5e23-433c-8f45-f84e9a225b4b ' +
        '-Source https://www.myget.org/F/intellitect-public/api/v2/package'])
);

gulp.task('coalesce:build', shell.task
    (['dotnet build "../IntelliTect.Coalesce.Cli/IntelliTect.Coalesce.Cli.csproj"'],
    { verbose: true }
));

<<<<<<< HEAD

gulp.task('coalesce', [/*'coalesce:build'*/], shell.task
    ([
        '"../IntelliTect.Coalesce.Cli/bin/Debug/net46/win7-x86/IntelliTect.Coalesce.Cli.exe" ' +
        '-dc AppDbContext -dp ..\\Coalesce.Domain -da Coalesce.Domain -wp .\\ -filesOnly true -ns Coalesce.Web'
    ],
    { verbose: true }
=======
// Build is required every time because the templates are compiled into the dll.
// Sometimes the CoalesceExe folder doesn't get new DLLs and needs to have all files deleted.
gulp.task('coalesce', ['coalesce:build'], shell.task
    (['"./CoalesceExe/IntelliTect.Coalesce.Cli.exe" -dc AppDbContext ' +
    '-dp ../Coalesce.Domain -wp ./ -filesOnly true'],
{ verbose: true }
>>>>>>> 0000e7aa
));



//gulp.task('coalesce:area', ['coalesce:build'], function (cb) {
//    exec('"./CoalesceExe/IntelliTect.Coalesce.Cli.exe" -dc AppDbContext -dp ../Coalesce.Domain -wp ./ -filesOnly true -a TestArea', function (err, stdout, stderr) {
//        console.log(stdout);
//        console.log(stderr);
//        console.log(err);
//        cb(err);
//    });
//});

//gulp.task('coalesce:area-all', ['coalesce'], function (cb) {
//    exec('"./CoalesceExe/IntelliTect.Coalesce.Cli.exe" -dc AppDbContext -dp ../Coalesce.Domain -wp ./ -filesOnly true -a TestArea', function (err, stdout, stderr) {
//        console.log(stdout);
//        console.log(stderr);
//        console.log(err);
//        cb(err);
//    });
//});

gulp.task('nuget:publish', ['nuget:publish:ComponentModel', 'nuget:publish:CodeGeneratorsMvc', 'nuget:publish:NLogExtensions']);<|MERGE_RESOLUTION|>--- conflicted
+++ resolved
@@ -248,22 +248,14 @@
     { verbose: true }
 ));
 
-<<<<<<< HEAD
-
+// Build is required every time because the templates are compiled into the dll.
+// Sometimes the CoalesceExe folder doesn't get new DLLs and needs to have all files deleted.
 gulp.task('coalesce', [/*'coalesce:build'*/], shell.task
     ([
         '"../IntelliTect.Coalesce.Cli/bin/Debug/net46/win7-x86/IntelliTect.Coalesce.Cli.exe" ' +
         '-dc AppDbContext -dp ..\\Coalesce.Domain -da Coalesce.Domain -wp .\\ -filesOnly true -ns Coalesce.Web'
     ],
     { verbose: true }
-=======
-// Build is required every time because the templates are compiled into the dll.
-// Sometimes the CoalesceExe folder doesn't get new DLLs and needs to have all files deleted.
-gulp.task('coalesce', ['coalesce:build'], shell.task
-    (['"./CoalesceExe/IntelliTect.Coalesce.Cli.exe" -dc AppDbContext ' +
-    '-dp ../Coalesce.Domain -wp ./ -filesOnly true'],
-{ verbose: true }
->>>>>>> 0000e7aa
 ));
 
 
